import inspect
from copy import deepcopy
from dataclasses import dataclass

import pytest

import sigma.processing.transformations as transformations_module
from sigma.conditions import ConditionOR, SigmaCondition
from sigma.correlations import (
    SigmaCorrelationFieldAlias,
    SigmaCorrelationFieldAliases,
    SigmaCorrelationRule,
    SigmaRuleReference,
)
from sigma.exceptions import (
    SigmaConfigurationError,
    SigmaRegularExpressionError,
    SigmaTransformationError,
    SigmaValueError,
)
from sigma.modifiers import SigmaExpandModifier
from sigma.processing.conditions import (
    FieldNameProcessingItemAppliedCondition,
    IncludeFieldCondition,
    RuleContainsDetectionItemCondition,
    RuleProcessingItemAppliedCondition,
)
from sigma.processing.pipeline import ProcessingItem, ProcessingPipeline
from sigma.processing.transformations import (
    AddConditionTransformation,
    AddFieldnamePrefixTransformation,
    AddFieldnameSuffixTransformation,
    AddFieldTransformation,
    ChangeLogsourceTransformation,
    ConvertTypeTransformation,
    DetectionItemFailureTransformation,
    DropDetectionItemTransformation,
    FieldMappingTransformation,
    FieldPrefixMappingTransformation,
    HashesFieldsDetectionItemTransformation,
    MapStringTransformation,
    NestedProcessingTransformation,
    QueryExpressionPlaceholderTransformation,
    RegexTransformation,
    RemoveFieldTransformation,
    ReplaceStringTransformation,
    RuleFailureTransformation,
    SetCustomAttributeTransformation,
    SetFieldTransformation,
    SetStateTransformation,
    SetValueTransformation,
    Transformation,
    ValueListPlaceholderTransformation,
<<<<<<< HEAD
    WildcardPlaceholderTransformation,
    transformations,
=======
    QueryExpressionPlaceholderTransformation,
    ReplaceStringTransformation,
    HashesFieldsDetectionItemTransformation,
)
from sigma.processing.pipeline import ProcessingPipeline, ProcessingItem
from sigma.processing.conditions import (
    FieldNameProcessingItemAppliedCondition,
    IncludeFieldCondition,
    RuleContainsDetectionItemCondition,
    RuleProcessingItemAppliedCondition,
    rule_conditions,
>>>>>>> aa8719a7
)
from sigma.processing.transformations.base import ConditionTransformation
from sigma.rule import SigmaDetection, SigmaDetectionItem, SigmaLogSource, SigmaRule
from sigma.types import (
    Placeholder,
    SigmaBool,
    SigmaNull,
    SigmaNumber,
    SigmaQueryExpression,
    SigmaRegularExpression,
    SigmaRegularExpressionFlag,
    SigmaString,
    SpecialChars,
)
from tests.test_processing_pipeline import (
    RuleConditionFalse,
    RuleConditionTrue,
    TransformationAppend,
)


@pytest.fixture
def dummy_pipeline():
    return ProcessingPipeline([], {})


@pytest.fixture
def sigma_rule():
    return SigmaRule.from_dict(
        {
            "title": "Test",
            "logsource": {"category": "test"},
            "detection": {
                "test": [
                    {
                        "field1": "value1",
                        "field2": "value2",
                        "field3": "value3",
                    }
                ],
                "condition": "test",
            },
            "fields": [
                "otherfield1",
                "field1",
                "field2",
                "field3",
                "otherfield2",
            ],
        }
    )


@pytest.fixture
def sigma_correlation_rule():
    return SigmaCorrelationRule.from_dict(
        {
            "title": "Test",
            "status": "test",
            "correlation": {
                "type": "value_count",
                "rules": [
                    "testrule_1",
                    "testrule_2",
                ],
                "timespan": "5m",
                "group-by": [
                    "testalias",
                    "field2",
                    "field3",
                ],
                "condition": {
                    "gte": 10,
                    "field": "field1",
                },
                "aliases": {
                    "testalias": {
                        "testrule_1": "field1",
                        "testrule_2": "field2",
                    },
                },
            },
        }
    )


@pytest.fixture
def keyword_sigma_rule():
    return SigmaRule.from_dict(
        {
            "title": "Test",
            "logsource": {"category": "test"},
            "detection": {
                "test": [
                    "value1",
                    "value2",
                    "value3",
                ],
                "condition": "test",
            },
        }
    )


@pytest.fixture
def sigma_rule_placeholders():
    return SigmaRule.from_dict(
        {
            "title": "Test",
            "logsource": {"category": "test"},
            "detection": {
                "test": [
                    {
                        "field1|expand": "value%var1%test",
                        "field2|expand": "value%var2%test%var3%",
                        "field3|expand": "value%var1%test%var2%test%var3%test",
                    }
                ],
                "condition": "test",
            },
        }
    )


@pytest.fixture
def sigma_rule_placeholders_simple():
    return SigmaRule.from_dict(
        {
            "title": "Test",
            "logsource": {"category": "test"},
            "detection": {
                "test": [
                    {
                        "field|expand": "value%var1%test%var2%end",
                    }
                ],
                "condition": "test",
            },
        }
    )


@pytest.fixture
def sigma_rule_placeholders_only():
    return SigmaRule.from_dict(
        {
            "title": "Test",
            "logsource": {"category": "test"},
            "detection": {
                "test": [
                    {
                        "field1|expand": "%var1%",
                        "field2|expand": "%var2%",
                        "field3|expand": "%var3%",
                    }
                ],
                "condition": "test",
            },
        }
    )


def test_transformaion_multiple_pipelines_set(dummy_pipeline):
    transformation = DropDetectionItemTransformation()
    transformation.set_pipeline(dummy_pipeline)
    with pytest.raises(SigmaTransformationError, match="Pipeline.*was already set"):
        transformation.set_pipeline(dummy_pipeline)


def test_field_mapping_from_dict():
    mapping = {
        "single": "single_mapping",
        "multiple": [
            "multi_mapping_1",
            "multi_mapping_2",
        ],
    }
    assert FieldMappingTransformation.from_dict({"mapping": mapping}) == FieldMappingTransformation(
        mapping
    )


@pytest.fixture
def field_mapping_transformation():
    return FieldMappingTransformation(
        {
            "field1": "fieldA",
            "field3": ["fieldC", "fieldD"],
            "testalias": "something_different",
        }
    )


@pytest.fixture
def field_mapping_transformation_sigma_rule(
    dummy_pipeline, sigma_rule, field_mapping_transformation
):
    field_mapping_transformation.set_processing_item(
        ProcessingItem(
            field_mapping_transformation,
            identifier="test",
        )
    )
    field_mapping_transformation.set_pipeline(dummy_pipeline)
    field_mapping_transformation.apply(sigma_rule)
    return (field_mapping_transformation, sigma_rule)


def test_field_mapping(field_mapping_transformation_sigma_rule):
    transformation, sigma_rule = field_mapping_transformation_sigma_rule
    assert sigma_rule.detection.detections["test"] == SigmaDetection(
        [
            SigmaDetection(
                [
                    SigmaDetectionItem("fieldA", [], [SigmaString("value1")]),
                    SigmaDetectionItem("field2", [], [SigmaString("value2")]),
                    SigmaDetection(
                        [
                            SigmaDetectionItem("fieldC", [], [SigmaString("value3")]),
                            SigmaDetectionItem("fieldD", [], [SigmaString("value3")]),
                        ],
                        item_linking=ConditionOR,
                    ),
                ]
            )
        ]
    )
    assert sigma_rule.fields == [
        "otherfield1",
        "fieldA",
        "field2",
        "fieldC",
        "fieldD",
        "otherfield2",
    ]


def test_field_mapping_correlation_rule(
    dummy_pipeline, sigma_correlation_rule, field_mapping_transformation
):
    field_mapping_transformation.set_pipeline(dummy_pipeline)
    field_mapping_transformation.apply(sigma_correlation_rule)
    assert sigma_correlation_rule.group_by == ["testalias", "field2", "fieldC", "fieldD"]
    assert sigma_correlation_rule.aliases.aliases["testalias"] == SigmaCorrelationFieldAlias(
        alias="testalias",
        mapping={
            SigmaRuleReference("testrule_1"): "fieldA",
            SigmaRuleReference("testrule_2"): "field2",
        },
    )
    assert sigma_correlation_rule.condition.fieldref == "fieldA"


def test_field_mapping_correlation_rule_no_condition_fieldref(
    monkeypatch, dummy_pipeline, sigma_correlation_rule, field_mapping_transformation
):
    monkeypatch.setattr(sigma_correlation_rule.condition, "fieldref", None)
    field_mapping_transformation.set_pipeline(dummy_pipeline)
    field_mapping_transformation.apply(sigma_correlation_rule)
    assert sigma_correlation_rule.group_by == ["testalias", "field2", "fieldC", "fieldD"]
    assert sigma_correlation_rule.aliases.aliases["testalias"] == SigmaCorrelationFieldAlias(
        alias="testalias",
        mapping={
            SigmaRuleReference("testrule_1"): "fieldA",
            SigmaRuleReference("testrule_2"): "field2",
        },
    )
    assert sigma_correlation_rule.condition.fieldref is None


def test_field_mapping_correlation_rule_no_condition(
    monkeypatch, dummy_pipeline, sigma_correlation_rule, field_mapping_transformation
):
    monkeypatch.setattr(sigma_correlation_rule, "condition", None)
    field_mapping_transformation.set_pipeline(dummy_pipeline)
    field_mapping_transformation.apply(sigma_correlation_rule)
    assert sigma_correlation_rule.group_by == ["testalias", "field2", "fieldC", "fieldD"]
    assert sigma_correlation_rule.aliases.aliases["testalias"] == SigmaCorrelationFieldAlias(
        alias="testalias",
        mapping={
            SigmaRuleReference("testrule_1"): "fieldA",
            SigmaRuleReference("testrule_2"): "field2",
        },
    )
    assert sigma_correlation_rule.condition is None


def test_field_mapping_correlation_rule_no_groupby(
    monkeypatch, dummy_pipeline, sigma_correlation_rule, field_mapping_transformation
):
    monkeypatch.setattr(sigma_correlation_rule, "group_by", None)
    monkeypatch.setattr(sigma_correlation_rule, "aliases", SigmaCorrelationFieldAliases())
    field_mapping_transformation.set_pipeline(dummy_pipeline)
    field_mapping_transformation.apply(sigma_correlation_rule)
    assert sigma_correlation_rule.group_by is None
    assert sigma_correlation_rule.aliases == SigmaCorrelationFieldAliases()
    assert sigma_correlation_rule.condition.fieldref == "fieldA"


def test_field_mapping_correlation_rule_no_alias(
    monkeypatch, dummy_pipeline, sigma_correlation_rule, field_mapping_transformation
):
    monkeypatch.setattr(sigma_correlation_rule, "aliases", SigmaCorrelationFieldAliases())
    field_mapping_transformation.set_pipeline(dummy_pipeline)
    field_mapping_transformation.apply(sigma_correlation_rule)
    assert sigma_correlation_rule.group_by == ["something_different", "field2", "fieldC", "fieldD"]
    assert sigma_correlation_rule.aliases == SigmaCorrelationFieldAliases()
    assert sigma_correlation_rule.condition.fieldref == "fieldA"


def test_field_mapping_correlation_rule_multiple_alias_mappings(
    monkeypatch, dummy_pipeline, sigma_correlation_rule, field_mapping_transformation
):
    monkeypatch.setitem(
        sigma_correlation_rule.aliases.aliases["testalias"].mapping,
        SigmaRuleReference("testrule_1"),
        "field3",
    )
    with pytest.raises(SigmaConfigurationError, match="rule alias mapping.*multiple field names"):
        field_mapping_transformation.set_pipeline(dummy_pipeline)
        field_mapping_transformation.apply(sigma_correlation_rule)


def test_field_mapping_correlation_rule_multiple_condition_mappings(
    monkeypatch, dummy_pipeline, sigma_correlation_rule, field_mapping_transformation
):
    monkeypatch.setattr(sigma_correlation_rule.condition, "fieldref", "field3")
    with pytest.raises(SigmaConfigurationError, match="rule condition field.*multiple field names"):
        field_mapping_transformation.set_pipeline(dummy_pipeline)
        field_mapping_transformation.apply(sigma_correlation_rule)


def test_field_mapping_tracking(field_mapping_transformation_sigma_rule):
    transformation, sigma_rule = field_mapping_transformation_sigma_rule
    detection_items = sigma_rule.detection.detections["test"].detection_items[0].detection_items
    updated_detection_items = {
        detection_item.field: detection_item.was_processed_by("test")
        for detection_item in detection_items
        if isinstance(detection_item, SigmaDetectionItem)
    }
    updated_detection_items.update(
        {
            detection_item.field: detection_item.was_processed_by("test")
            for detection in detection_items
            if isinstance(detection, SigmaDetection)
            for detection_item in detection.detection_items
        }
    )
    assert updated_detection_items == {
        "fieldA": True,
        "field2": False,
        "fieldC": True,
        "fieldD": True,
    }
    assert sigma_rule.was_processed_by("test")
    assert transformation._pipeline.field_mappings == {
        "field1": {"fieldA"},
        "field3": {"fieldC", "fieldD"},
    }


@pytest.fixture
def field_prefix_mapping_transformation():
    transformation = FieldPrefixMappingTransformation(
        {
            "test1.": "mapped1.",
            "test2.": ["mapped2a.", "mapped2b."],
        }
    )
    transformation.set_processing_item(
        ProcessingItem(
            transformation,
            identifier="test",
        )
    )

    return transformation


def test_field_prefix_mapping(dummy_pipeline, field_prefix_mapping_transformation):
    sigma_rule = SigmaRule.from_dict(
        {
            "title": "Test",
            "logsource": {"category": "test"},
            "detection": {
                "test": [
                    {
                        "test1.field": "value1",
                        "test2.field": "value2",
                        "otherfield": "value3",
                    }
                ],
                "condition": "test",
            },
            "fields": [
                "otherfield1",
                "test1.field",
                "test2.field",
                "otherfield2",
            ],
        }
    )
    field_prefix_mapping_transformation.set_pipeline(dummy_pipeline)
    field_prefix_mapping_transformation.apply(sigma_rule)
    assert sigma_rule.detection.detections["test"] == SigmaDetection(
        [
            SigmaDetection(
                [
                    SigmaDetectionItem("mapped1.field", [], [SigmaString("value1")]),
                    SigmaDetection(
                        [
                            SigmaDetectionItem("mapped2a.field", [], [SigmaString("value2")]),
                            SigmaDetectionItem("mapped2b.field", [], [SigmaString("value2")]),
                        ],
                        item_linking=ConditionOR,
                    ),
                    SigmaDetectionItem("otherfield", [], [SigmaString("value3")]),
                ]
            )
        ]
    )
    assert sigma_rule.fields == [
        "otherfield1",
        "mapped1.field",
        "mapped2a.field",
        "mapped2b.field",
        "otherfield2",
    ]
    assert sigma_rule.was_processed_by("test")
    assert field_prefix_mapping_transformation._pipeline.field_mappings == {
        "test1.field": {"mapped1.field"},
        "test2.field": {
            "mapped2a.field",
            "mapped2b.field",
        },
    }


def test_field_prefix_mapping_correlation_rule(
    dummy_pipeline, sigma_correlation_rule, field_prefix_mapping_transformation
):
    sigma_correlation_rule = SigmaCorrelationRule.from_dict(
        {
            "title": "Test",
            "status": "test",
            "correlation": {
                "type": "value_count",
                "rules": [
                    "testrule_1",
                    "testrule_2",
                ],
                "timespan": "5m",
                "group-by": [
                    "testalias",
                    "test1.field",
                    "test.field",
                    "test2.field",
                ],
                "condition": {
                    "gte": 10,
                    "field": "test1.field",
                },
                "aliases": {
                    "testalias": {
                        "testrule_1": "test1.field",
                        "testrule_2": "test3.field",
                    },
                },
            },
        }
    )
    field_prefix_mapping_transformation.set_pipeline(dummy_pipeline)
    field_prefix_mapping_transformation.apply(sigma_correlation_rule)
    assert sigma_correlation_rule.group_by == [
        "testalias",
        "mapped1.field",
        "test.field",
        "mapped2a.field",
        "mapped2b.field",
    ]
    assert sigma_correlation_rule.aliases.aliases["testalias"] == SigmaCorrelationFieldAlias(
        alias="testalias",
        mapping={
            SigmaRuleReference("testrule_1"): "mapped1.field",
            SigmaRuleReference("testrule_2"): "test3.field",
        },
    )
    assert sigma_correlation_rule.condition.fieldref == "mapped1.field"


def test_drop_detection_item_transformation(sigma_rule: SigmaRule, dummy_pipeline):
    transformation = DropDetectionItemTransformation()
    processing_item = ProcessingItem(
        transformation,
        field_name_conditions=[IncludeFieldCondition(fields=["field2"])],
    )
    processing_item.set_pipeline(dummy_pipeline)
    processing_item.apply(sigma_rule)
    assert sigma_rule.detection.detections["test"] == SigmaDetection(
        [
            SigmaDetection(
                [
                    SigmaDetectionItem("field1", [], [SigmaString("value1")]),
                    SigmaDetectionItem("field3", [], [SigmaString("value3")]),
                ]
            )
        ]
    )


def test_drop_detection_item_transformation_with_set_state(sigma_rule: SigmaRule):
    pipeline = ProcessingPipeline(
        [
            ProcessingItem(
                identifier="test",
                transformation=SetStateTransformation("state", "test"),
                rule_conditions=[RuleContainsDetectionItemCondition("field2", "value2")],
            ),
            ProcessingItem(
                transformation=DropDetectionItemTransformation(),
                field_name_conditions=[IncludeFieldCondition(fields=["field2"])],
                rule_conditions=[RuleProcessingItemAppliedCondition("test")],
            ),
        ]
    )
    pipeline.apply(sigma_rule)
    assert sigma_rule.detection.detections["test"] == SigmaDetection(
        [
            SigmaDetection(
                [
                    SigmaDetectionItem("field1", [], [SigmaString("value1")]),
                    SigmaDetectionItem("field3", [], [SigmaString("value3")]),
                ]
            )
        ]
    )


def test_drop_detection_item_transformation(sigma_rule: SigmaRule, dummy_pipeline):
    transformation = DropDetectionItemTransformation()
    processing_item = ProcessingItem(
        transformation,
        field_name_conditions=[IncludeFieldCondition(fields=["field2"])],
    )
    processing_item.set_pipeline(dummy_pipeline)
    processing_item.apply(sigma_rule)
    assert sigma_rule.detection.detections["test"] == SigmaDetection(
        [
            SigmaDetection(
                [
                    SigmaDetectionItem("field1", [], [SigmaString("value1")]),
                    SigmaDetectionItem("field3", [], [SigmaString("value3")]),
                ]
            )
        ]
    )


def test_drop_detection_item_transformation_correlation_rule(
    sigma_correlation_rule, dummy_pipeline
):
    transformation = DropDetectionItemTransformation()
    orig_correlation_rule = deepcopy(sigma_correlation_rule)
    transformation.set_pipeline(dummy_pipeline)
    transformation.apply(sigma_correlation_rule)
    assert sigma_correlation_rule == orig_correlation_rule


def test_drop_detection_item_transformation_all(sigma_rule: SigmaRule, dummy_pipeline):
    transformation = DropDetectionItemTransformation()
    processing_item = ProcessingItem(
        transformation,
        field_name_conditions=[IncludeFieldCondition(fields=["field1", "field2", "field3"])],
    )
    transformation.set_pipeline(dummy_pipeline)
    transformation.apply(sigma_rule)
    assert sigma_rule.detection.detections["test"].detection_items[0].detection_items == []


@pytest.fixture
def add_fieldname_suffix_transformation():
    return AddFieldnameSuffixTransformation.from_dict(
        {
            "suffix": ".test",
        }
    )


def test_add_fieldname_suffix(dummy_pipeline, sigma_rule, add_fieldname_suffix_transformation):
    add_fieldname_suffix_transformation.set_pipeline(dummy_pipeline)
    add_fieldname_suffix_transformation.apply(sigma_rule)
    assert sigma_rule.detection.detections["test"] == SigmaDetection(
        [
            SigmaDetection(
                [
                    SigmaDetectionItem("field1.test", [], [SigmaString("value1")]),
                    SigmaDetectionItem("field2.test", [], [SigmaString("value2")]),
                    SigmaDetectionItem("field3.test", [], [SigmaString("value3")]),
                ]
            )
        ]
    )
    assert sigma_rule.fields == [
        "otherfield1.test",
        "field1.test",
        "field2.test",
        "field3.test",
        "otherfield2.test",
    ]


def test_add_fieldname_suffix_keyword(
    dummy_pipeline, keyword_sigma_rule, add_fieldname_suffix_transformation
):
    add_fieldname_suffix_transformation.set_pipeline(dummy_pipeline)
    add_fieldname_suffix_transformation.apply(keyword_sigma_rule)
    assert keyword_sigma_rule.detection.detections["test"] == SigmaDetection(
        [
            SigmaDetectionItem(
                None,
                [],
                [
                    SigmaString("value1"),
                    SigmaString("value2"),
                    SigmaString("value3"),
                ],
            ),
        ]
    )


def test_add_fieldname_suffix_tracking(
    dummy_pipeline, sigma_rule, add_fieldname_suffix_transformation
):
    processing_item = ProcessingItem(
        add_fieldname_suffix_transformation,
        field_name_conditions=[IncludeFieldCondition("field1")],
        identifier="test",
    )
    processing_item.set_pipeline(dummy_pipeline)
    processing_item.apply(sigma_rule)
    detection_items = sigma_rule.detection.detections["test"].detection_items[0].detection_items
    assert detection_items == [
        SigmaDetectionItem("field1.test", [], [SigmaString("value1")]),
        SigmaDetectionItem("field2", [], [SigmaString("value2")]),
        SigmaDetectionItem("field3", [], [SigmaString("value3")]),
    ]
    assert [detection_item.was_processed_by("test") for detection_item in detection_items] == [
        True,
        False,
        False,
    ]
    assert sigma_rule.was_processed_by("test")
    assert processing_item.transformation._pipeline.field_mappings == {"field1": {"field1.test"}}


def test_add_fieldname_suffix_transformation_correlation_rule(
    sigma_correlation_rule, dummy_pipeline, add_fieldname_suffix_transformation
):
    add_fieldname_suffix_transformation.set_pipeline(dummy_pipeline)
    add_fieldname_suffix_transformation.apply(sigma_correlation_rule)
    assert sigma_correlation_rule.group_by == ["testalias", "field2.test", "field3.test"]
    assert sigma_correlation_rule.aliases.aliases["testalias"] == SigmaCorrelationFieldAlias(
        alias="testalias",
        mapping={
            SigmaRuleReference("testrule_1"): "field1.test",
            SigmaRuleReference("testrule_2"): "field2.test",
        },
    )
    assert sigma_correlation_rule.condition.fieldref == "field1.test"


@pytest.fixture
def add_fieldname_prefix_transformation():
    return AddFieldnamePrefixTransformation.from_dict(
        {
            "prefix": "test.",
        }
    )


def test_add_fieldname_prefix(dummy_pipeline, sigma_rule, add_fieldname_prefix_transformation):
    add_fieldname_prefix_transformation.set_pipeline(dummy_pipeline)
    add_fieldname_prefix_transformation.apply(sigma_rule)
    assert sigma_rule.detection.detections["test"] == SigmaDetection(
        [
            SigmaDetection(
                [
                    SigmaDetectionItem("test.field1", [], [SigmaString("value1")]),
                    SigmaDetectionItem("test.field2", [], [SigmaString("value2")]),
                    SigmaDetectionItem("test.field3", [], [SigmaString("value3")]),
                ]
            )
        ]
    )
    assert sigma_rule.fields == [
        "test.otherfield1",
        "test.field1",
        "test.field2",
        "test.field3",
        "test.otherfield2",
    ]


def test_add_fieldname_prefix_keyword(
    dummy_pipeline, keyword_sigma_rule, add_fieldname_prefix_transformation
):
    add_fieldname_prefix_transformation.set_pipeline(dummy_pipeline)
    add_fieldname_prefix_transformation.apply(keyword_sigma_rule)
    assert keyword_sigma_rule.detection.detections["test"] == SigmaDetection(
        [
            SigmaDetectionItem(
                None,
                [],
                [
                    SigmaString("value1"),
                    SigmaString("value2"),
                    SigmaString("value3"),
                ],
            ),
        ]
    )


def test_add_fieldname_prefix_tracking(
    dummy_pipeline, sigma_rule, add_fieldname_prefix_transformation
):
    processing_item = ProcessingItem(
        add_fieldname_prefix_transformation,
        field_name_conditions=[IncludeFieldCondition("field1")],
        identifier="test",
    )
    processing_item.set_pipeline(dummy_pipeline)
    processing_item.apply(sigma_rule)
    detection_items = sigma_rule.detection.detections["test"].detection_items[0].detection_items
    assert detection_items == [
        SigmaDetectionItem("test.field1", [], [SigmaString("value1")]),
        SigmaDetectionItem("field2", [], [SigmaString("value2")]),
        SigmaDetectionItem("field3", [], [SigmaString("value3")]),
    ]
    assert [detection_item.was_processed_by("test") for detection_item in detection_items] == [
        True,
        False,
        False,
    ]
    assert sigma_rule.was_processed_by("test")
    assert processing_item.transformation._pipeline.field_mappings == {"field1": {"test.field1"}}


def test_add_fieldname_prefix_correlation_rule(
    sigma_correlation_rule, dummy_pipeline, add_fieldname_prefix_transformation
):
    add_fieldname_prefix_transformation.set_pipeline(dummy_pipeline)
    add_fieldname_prefix_transformation.apply(sigma_correlation_rule)
    assert sigma_correlation_rule.group_by == ["testalias", "test.field2", "test.field3"]
    assert sigma_correlation_rule.aliases.aliases["testalias"] == SigmaCorrelationFieldAlias(
        alias="testalias",
        mapping={
            SigmaRuleReference("testrule_1"): "test.field1",
            SigmaRuleReference("testrule_2"): "test.field2",
        },
    )
    assert sigma_correlation_rule.condition.fieldref == "test.field1"


def test_fields_list_mapping_with_detection_item_condition(sigma_rule: SigmaRule):
    processing_pipeline = ProcessingPipeline(
        [
            ProcessingItem(
                identifier="suffix_some",
                transformation=AddFieldnameSuffixTransformation(".test"),
                field_name_conditions=[
                    IncludeFieldCondition(
                        fields=["^field\\d+"],
                        type="re",
                    ),
                ],
            ),
            ProcessingItem(
                identifier="prefix_others",
                transformation=AddFieldnamePrefixTransformation("test."),
                field_name_conditions=[
                    FieldNameProcessingItemAppliedCondition("suffix_some"),
                ],
                field_name_condition_negation=True,
            ),
        ]
    )
    processing_pipeline.apply(sigma_rule)
    assert sigma_rule.fields == [
        "test.otherfield1",
        "field1.test",
        "field2.test",
        "field3.test",
        "test.otherfield2",
    ]


def test_wildcard_placeholders(dummy_pipeline, sigma_rule_placeholders: SigmaRule):
    transformation = WildcardPlaceholderTransformation()
    transformation.set_pipeline(dummy_pipeline)
    transformation.apply(sigma_rule_placeholders)
    assert sigma_rule_placeholders.detection.detections["test"] == SigmaDetection(
        [
            SigmaDetection(
                [
                    SigmaDetectionItem(
                        "field1", [SigmaExpandModifier], [SigmaString("value*test")]
                    ),
                    SigmaDetectionItem(
                        "field2", [SigmaExpandModifier], [SigmaString("value*test*")]
                    ),
                    SigmaDetectionItem(
                        "field3",
                        [SigmaExpandModifier],
                        [SigmaString("value*test*test*test")],
                    ),
                ]
            )
        ]
    )


def test_wildcard_placeholders_correlation_rule(sigma_correlation_rule, dummy_pipeline):
    orig_correlation_rule = deepcopy(sigma_correlation_rule)
    transformation = WildcardPlaceholderTransformation()
    transformation.set_pipeline(dummy_pipeline)
    transformation.apply(sigma_correlation_rule)
    assert sigma_correlation_rule == orig_correlation_rule


def test_wildcard_placeholders_include_and_exclude_error():
    with pytest.raises(SigmaConfigurationError, match="exclusively"):
        WildcardPlaceholderTransformation(include=["included_field"], exclude=["excluded_field"])


def test_wildcard_placeholders_included(dummy_pipeline, sigma_rule_placeholders: SigmaRule):
    transformation = WildcardPlaceholderTransformation(include=["var1"])
    transformation.set_processing_item(
        ProcessingItem(
            transformation,
            identifier="test",
        )
    )
    transformation.set_pipeline(dummy_pipeline)
    transformation.apply(sigma_rule_placeholders)
    detection_items = (
        sigma_rule_placeholders.detection.detections["test"].detection_items[0].detection_items
    )
    assert (
        detection_items[0].value[0] == SigmaString("value*test")
        and detection_items[0].was_processed_by("test") == True
        and detection_items[1].value[0].s
        == ("value", Placeholder("var2"), "test", Placeholder("var3"))
        and detection_items[1].was_processed_by("test") == False
        and detection_items[2].value[0].s
        == (
            "value",
            SpecialChars.WILDCARD_MULTI,
            "test",
            Placeholder("var2"),
            "test",
            Placeholder("var3"),
            "test",
        )
        and detection_items[2].was_processed_by("test") == True
        and sigma_rule_placeholders.was_processed_by("test")
    )


def test_wildcard_placeholders_excluded(dummy_pipeline, sigma_rule_placeholders: SigmaRule):
    transformation = WildcardPlaceholderTransformation(exclude=["var2", "var3"])
    transformation.set_processing_item(
        ProcessingItem(
            transformation,
            identifier="test",
        )
    )
    transformation.set_pipeline(dummy_pipeline)
    transformation.apply(sigma_rule_placeholders)
    detection_items = (
        sigma_rule_placeholders.detection.detections["test"].detection_items[0].detection_items
    )
    assert (
        detection_items[0].value[0] == SigmaString("value*test")
        and detection_items[0].was_processed_by("test") == True
        and detection_items[1].value[0].s
        == ("value", Placeholder("var2"), "test", Placeholder("var3"))
        and detection_items[1].was_processed_by("test") == False
        and detection_items[2].value[0].s
        == (
            "value",
            SpecialChars.WILDCARD_MULTI,
            "test",
            Placeholder("var2"),
            "test",
            Placeholder("var3"),
            "test",
        )
        and detection_items[2].was_processed_by("test") == True
        and sigma_rule_placeholders.was_processed_by("test")
    )


def test_wildcard_placeholders_without_placeholders(dummy_pipeline, sigma_rule: SigmaRule):
    transformation = WildcardPlaceholderTransformation()
    transformation.set_pipeline(dummy_pipeline)
    transformation.apply(sigma_rule)
    assert sigma_rule.detection.detections["test"] == SigmaDetection(
        [
            SigmaDetection(
                [
                    SigmaDetectionItem("field1", [], [SigmaString("value1")]),
                    SigmaDetectionItem("field2", [], [SigmaString("value2")]),
                    SigmaDetectionItem("field3", [], [SigmaString("value3")]),
                ]
            )
        ]
    )


def test_valuelist_placeholders(sigma_rule_placeholders_simple: SigmaRule):
    transformation = ValueListPlaceholderTransformation()
    pipeline = ProcessingPipeline(vars={"var1": ["val1", 123], "var2": "val3*"})
    transformation.set_pipeline(pipeline)
    transformation.apply(sigma_rule_placeholders_simple)
    assert sigma_rule_placeholders_simple.detection.detections["test"] == SigmaDetection(
        [
            SigmaDetection(
                [
                    SigmaDetectionItem(
                        "field",
                        [SigmaExpandModifier],
                        [
                            SigmaString("valueval1testval3*end"),
                            SigmaString("value123testval3*end"),
                        ],
                    ),
                ]
            )
        ]
    )


def test_valuelist_placeholders_correlation_rule(sigma_correlation_rule, dummy_pipeline):
    orig_correlation_rule = deepcopy(sigma_correlation_rule)
    transformation = ValueListPlaceholderTransformation()
    transformation.set_pipeline(dummy_pipeline)
    transformation.apply(sigma_correlation_rule)
    assert sigma_correlation_rule == orig_correlation_rule


def test_valuelist_placeholders_missing(sigma_rule_placeholders_simple: SigmaRule):
    transformation = ValueListPlaceholderTransformation()
    pipeline = ProcessingPipeline([], vars={"var1": "val1"})
    transformation.set_pipeline(pipeline)
    with pytest.raises(SigmaValueError, match="doesn't exist"):
        transformation.apply(sigma_rule_placeholders_simple)


def test_valuelist_placeholders_wrong_type(sigma_rule_placeholders_simple: SigmaRule):
    transformation = ValueListPlaceholderTransformation()
    pipeline = ProcessingPipeline(vars={"var1": None})
    transformation.set_pipeline(pipeline)
    with pytest.raises(SigmaValueError, match="not a string or number"):
        transformation.apply(sigma_rule_placeholders_simple)


def test_queryexpr_placeholders(dummy_pipeline, sigma_rule_placeholders_only: SigmaRule):
    expr = "{field} lookup {id}"
    transformation = QueryExpressionPlaceholderTransformation(
        expression=expr, mapping={"var2": "placeholder2"}
    )
    transformation.set_pipeline(dummy_pipeline)
    transformation.apply(sigma_rule_placeholders_only)
    assert sigma_rule_placeholders_only.detection.detections["test"] == SigmaDetection(
        [
            SigmaDetection(
                [
                    SigmaDetectionItem(
                        "field1",
                        [SigmaExpandModifier],
                        [SigmaQueryExpression(expr, "var1")],
                        auto_modifiers=False,
                    ),
                    SigmaDetectionItem(
                        "field2",
                        [SigmaExpandModifier],
                        [SigmaQueryExpression(expr, "placeholder2")],
                        auto_modifiers=False,
                    ),
                    SigmaDetectionItem(
                        "field3",
                        [SigmaExpandModifier],
                        [SigmaQueryExpression(expr, "var3")],
                        auto_modifiers=False,
                    ),
                ]
            )
        ]
    )


def test_queryexpr_placeholders_correlation_rule(sigma_correlation_rule, dummy_pipeline):
    orig_correlation_rule = deepcopy(sigma_correlation_rule)
    transformation = QueryExpressionPlaceholderTransformation(
        expression="{field} lookup {id}", mapping={"var2": "placeholder2"}
    )
    transformation.set_pipeline(dummy_pipeline)
    transformation.apply(sigma_correlation_rule)
    assert sigma_correlation_rule == orig_correlation_rule


def test_queryexpr_placeholders_without_placeholders(dummy_pipeline, sigma_rule: SigmaRule):
    transformation = QueryExpressionPlaceholderTransformation(
        expression="{field} lookup {id}",
    )
    transformation.set_pipeline(dummy_pipeline)
    transformation.apply(sigma_rule)
    assert sigma_rule.detection.detections["test"] == SigmaDetection(
        [
            SigmaDetection(
                [
                    SigmaDetectionItem("field1", [], [SigmaString("value1")]),
                    SigmaDetectionItem("field2", [], [SigmaString("value2")]),
                    SigmaDetectionItem("field3", [], [SigmaString("value3")]),
                ]
            )
        ]
    )


def test_queryexpr_placeholders_mixed_string(dummy_pipeline, sigma_rule_placeholders: SigmaRule):
    transformation = QueryExpressionPlaceholderTransformation(
        expression="{field} lookup {id}",
    )
    with pytest.raises(SigmaValueError, match="only allows placeholder-only strings"):
        transformation.set_pipeline(dummy_pipeline)
        transformation.apply(sigma_rule_placeholders)


### ConditionTransformation ###
@dataclass
class DummyConditionTransformation(ConditionTransformation):
    """A condition transformation that does absolutely nothing or appends something to the condition."""

    do_something: bool

    def apply_condition(self, cond: SigmaCondition) -> None:
        if self.do_something:
            cond.condition += " and test"


def test_conditiontransformation_tracking_change(dummy_pipeline, sigma_rule: SigmaRule):
    transformation = DummyConditionTransformation(True)
    transformation.set_processing_item(
        ProcessingItem(
            transformation,
            identifier="test",
        )
    )
    transformation.set_pipeline(dummy_pipeline)
    transformation.apply(sigma_rule)
    assert sigma_rule.detection.parsed_condition[0].was_processed_by(
        "test"
    ) and sigma_rule.was_processed_by("test")


def test_conditiontransformation_tracking_nochange(dummy_pipeline, sigma_rule: SigmaRule):
    transformation = DummyConditionTransformation(False)
    transformation.set_processing_item(
        ProcessingItem(
            transformation,
            identifier="test",
        )
    )
    transformation.set_pipeline(dummy_pipeline)
    transformation.apply(sigma_rule)
    assert not sigma_rule.detection.parsed_condition[0].was_processed_by(
        "test"
    ) and sigma_rule.was_processed_by("test")


### AddConditionTransformation ###
def test_addconditiontransformation(dummy_pipeline, sigma_rule: SigmaRule):
    transformation = AddConditionTransformation(
        {
            "newfield1": "test",
            "newfield2": 123,
            "newfield3": "$category",
            "listfield": ["value1", "value2"],
        },
        "additional",
    )
    transformation.set_processing_item(
        ProcessingItem(
            transformation,
            identifier="test",
        )
    )
    transformation.set_pipeline(dummy_pipeline)
    transformation.apply(sigma_rule)
    assert (
        sigma_rule.detection.parsed_condition[0].condition
        == "additional and (test)"  # condition expression was added
        and sigma_rule.detection.detections["additional"]
        == SigmaDetection(
            [  # additional detection item referred by condition
                SigmaDetectionItem("newfield1", [], [SigmaString("test")]),
                SigmaDetectionItem("newfield2", [], [SigmaNumber(123)]),
                SigmaDetectionItem("newfield3", [], [SigmaString("$category")]),
                SigmaDetectionItem("listfield", [], [SigmaString("value1"), SigmaString("value2")]),
            ]
        )
        and all(  # detection items are marked as processed by processing item
            detection_item.was_processed_by("test")
            for detection_item in sigma_rule.detection.detections["additional"].detection_items
        )
        and sigma_rule.was_processed_by("test")
    )


def test_addconditiontransformation_correlation_rule(sigma_correlation_rule, dummy_pipeline):
    orig_correlation_rule = deepcopy(sigma_correlation_rule)
    transformation = AddConditionTransformation(
        {
            "newfield1": "test",
        },
        "additional",
    )
    transformation.set_pipeline(dummy_pipeline)
    transformation.apply(sigma_correlation_rule)
    assert sigma_correlation_rule == orig_correlation_rule


def test_addconditiontransformation_template(dummy_pipeline, sigma_rule: SigmaRule):
    transformation = AddConditionTransformation(
        {
            "newfield1": "$category",
            "newfield2": "$something",
            "listfield": ["$category", "value"],
        },
        "additional",
        template=True,
    )
    transformation.set_processing_item(
        ProcessingItem(
            transformation,
            identifier="test",
        )
    )
    transformation.set_pipeline(dummy_pipeline)
    transformation.apply(sigma_rule)
    assert (
        sigma_rule.detection.parsed_condition[0].condition
        == "additional and (test)"  # condition expression was added
        and sigma_rule.detection.detections["additional"]
        == SigmaDetection(
            [  # additional detection item referred by condition
                SigmaDetectionItem("newfield1", [], [SigmaString("test")]),
                SigmaDetectionItem("newfield2", [], [SigmaString("$something")]),
                SigmaDetectionItem("listfield", [], [SigmaString("test"), SigmaString("value")]),
            ]
        )
        and all(  # detection items are marked as processed by processing item
            detection_item.was_processed_by("test")
            for detection_item in sigma_rule.detection.detections["additional"].detection_items
        )
        and sigma_rule.was_processed_by("test")
    )


def test_addconditiontransformation_random_name():
    transformation = AddConditionTransformation({})
    name = transformation.name
    assert len(name) > 6 and name.startswith("_cond_")


def test_addconditiontransformation_negated(dummy_pipeline, sigma_rule: SigmaRule):
    transformation = AddConditionTransformation(
        {
            "newfield1": "test",
            "newfield2": 123,
            "newfield3": "$category",
            "listfield": ["value1", "value2"],
        },
        "additional",
        negated=True,
    )
    transformation.set_processing_item(
        ProcessingItem(
            transformation,
            identifier="test",
        )
    )
    transformation.set_pipeline(dummy_pipeline)
    transformation.apply(sigma_rule)
    assert (
        sigma_rule.detection.parsed_condition[0].condition
        == "not additional and (test)"  # negated condition expression was added
    )


### ChangeLogsourceTransformation ###
def test_changelogsource(dummy_pipeline, sigma_rule: SigmaRule):
    processing_item = ProcessingItem(
        ChangeLogsourceTransformation("test_category", "test_product", "test_service"),
        identifier="test",
    )
    processing_item.set_pipeline(dummy_pipeline)
    processing_item.apply(sigma_rule)

    assert sigma_rule.logsource == SigmaLogSource(
        "test_category", "test_product", "test_service"
    ) and sigma_rule.was_processed_by("test")


def test_changelogsource_correlation_rule(sigma_correlation_rule, dummy_pipeline):
    orig_correlation_rule = deepcopy(sigma_correlation_rule)
    transformation = ChangeLogsourceTransformation("test_category", "test_product", "test_service")
    transformation.set_pipeline(dummy_pipeline)
    transformation.apply(sigma_correlation_rule)
    assert sigma_correlation_rule == orig_correlation_rule


def test_add_fields_transformation_single(dummy_pipeline, sigma_rule):
    transformation = AddFieldTransformation("added_field")
    transformation.set_pipeline(dummy_pipeline)
    transformation.apply(sigma_rule)
    assert sigma_rule.fields == [
        "otherfield1",
        "field1",
        "field2",
        "field3",
        "otherfield2",
        "added_field",
    ]


def test_add_fields_transformation_multiple(dummy_pipeline, sigma_rule):
    transformation = AddFieldTransformation(["added_field1", "added_field2"])
    transformation.set_pipeline(dummy_pipeline)
    transformation.apply(sigma_rule)
    assert sigma_rule.fields == [
        "otherfield1",
        "field1",
        "field2",
        "field3",
        "otherfield2",
        "added_field1",
        "added_field2",
    ]


def test_remove_fields_transformation_single(dummy_pipeline, sigma_rule):
    transformation = RemoveFieldTransformation("field1")
    transformation.set_pipeline(dummy_pipeline)
    transformation.apply(sigma_rule)
    assert sigma_rule.fields == [
        "otherfield1",
        "field2",
        "field3",
        "otherfield2",
    ]


def test_remove_fields_transformation_multiple(dummy_pipeline, sigma_rule):
    transformation = RemoveFieldTransformation(["field1", "field3"])
    transformation.set_pipeline(dummy_pipeline)
    transformation.apply(sigma_rule)
    assert sigma_rule.fields == [
        "otherfield1",
        "field2",
        "otherfield2",
    ]


def test_remove_fields_transformation_single_nonexistent(dummy_pipeline, sigma_rule):
    transformation = RemoveFieldTransformation("nonexistent_field")
    transformation.set_pipeline(dummy_pipeline)
    transformation.apply(sigma_rule)
    assert sigma_rule.fields == [
        "otherfield1",
        "field1",
        "field2",
        "field3",
        "otherfield2",
    ]


def test_remove_fields_transformation_multiple_nonexistent(dummy_pipeline, sigma_rule):
    transformation = RemoveFieldTransformation(
        ["nonexistent_field1", "field1", "nonexistent_field2"]
    )
    transformation.set_pipeline(dummy_pipeline)
    transformation.apply(sigma_rule)
    assert sigma_rule.fields == [
        "otherfield1",
        "field2",
        "field3",
        "otherfield2",
    ]


def test_set_fields_transformation(dummy_pipeline, sigma_rule):
    transformation = SetFieldTransformation(["field1", "field2", "field3"])
    transformation.set_pipeline(dummy_pipeline)
    transformation.apply(sigma_rule)
    assert sigma_rule.fields == ["field1", "field2", "field3"]


def test_replace_string_simple(dummy_pipeline, sigma_rule: SigmaRule):
    transformation = ReplaceStringTransformation("value", "test")
    transformation.set_pipeline(dummy_pipeline)
    transformation.apply(sigma_rule)
    assert sigma_rule.detection.detections["test"] == SigmaDetection(
        [
            SigmaDetection(
                [
                    SigmaDetectionItem("field1", [], [SigmaString("test1")]),
                    SigmaDetectionItem("field2", [], [SigmaString("test2")]),
                    SigmaDetectionItem("field3", [], [SigmaString("test3")]),
                ]
            )
        ]
    )


def test_replace_string_specials(dummy_pipeline):
    sigma_rule = SigmaRule.from_dict(
        {
            "title": "Test",
            "logsource": {"category": "test"},
            "detection": {
                "test": [
                    {
                        "field1": "*\\value",
                        "field2": 123,
                    }
                ],
                "condition": "test",
            },
        }
    )
    transformation = ReplaceStringTransformation("^.*\\\\", "/")
    transformation.set_pipeline(dummy_pipeline)
    transformation.apply(sigma_rule)
    assert sigma_rule.detection.detections["test"] == SigmaDetection(
        [
            SigmaDetection(
                [
                    SigmaDetectionItem("field1", [], [SigmaString("/value")]),
                    SigmaDetectionItem("field2", [], [SigmaNumber(123)]),
                ]
            )
        ]
    )


def test_replace_string_placeholder(dummy_pipeline):
    sigma_rule = SigmaRule.from_dict(
        {
            "title": "Test",
            "logsource": {"category": "test"},
            "detection": {
                "test": {
                    "field|expand": "foo%var%bar",
                },
                "condition": "test",
            },
        }
    )
    s_before = sigma_rule.detection.detections["test"].detection_items[0].value[0]
    assert s_before == SigmaString("foo%var%bar").insert_placeholders()

    transformation = ReplaceStringTransformation("bar", "test")
    transformation.set_pipeline(dummy_pipeline)
    transformation.apply(sigma_rule)
    s = sigma_rule.detection.detections["test"].detection_items[0].value[0]
    assert s == SigmaString("foo%var%test").insert_placeholders()


def test_replace_string_no_placeholder(dummy_pipeline):
    sigma_rule = SigmaRule.from_dict(
        {
            "title": "Test",
            "logsource": {"category": "test"},
            "detection": {
                "test": {
                    "field": "foo%var%bar",
                },
                "condition": "test",
            },
        }
    )
    s_before = sigma_rule.detection.detections["test"].detection_items[0].value[0]
    assert s_before == SigmaString("foo%var%bar")

    transformation = ReplaceStringTransformation("bar", "test")
    transformation.set_pipeline(dummy_pipeline)
    transformation.apply(sigma_rule)
    s = sigma_rule.detection.detections["test"].detection_items[0].value[0]
    assert s == SigmaString("foo%var%test")


def test_replace_string_skip_specials(dummy_pipeline):
    sigma_rule = SigmaRule.from_dict(
        {
            "title": "Test",
            "logsource": {"category": "test"},
            "detection": {
                "test": [
                    {
                        "field1": "*\\value",
                        "field2": 123,
                    }
                ],
                "condition": "test",
            },
        }
    )
    transformation = ReplaceStringTransformation("^.*\\\\", "/?/", True)
    transformation.set_pipeline(dummy_pipeline)
    transformation.apply(sigma_rule)
    assert sigma_rule.detection.detections["test"] == SigmaDetection(
        [
            SigmaDetection(
                [
                    SigmaDetectionItem("field1", [], [SigmaString("*/\\?/value")]),
                    SigmaDetectionItem("field2", [], [SigmaNumber(123)]),
                ]
            )
        ]
    )


def test_replace_string_skip_specials_with_interpret_specials(dummy_pipeline):
    sigma_rule = SigmaRule.from_dict(
        {
            "title": "Test",
            "logsource": {"category": "test"},
            "detection": {
                "test": [
                    {
                        "field1": "*\\value",
                        "field2": 123,
                    }
                ],
                "condition": "test",
            },
        }
    )
    transformation = ReplaceStringTransformation("^.*\\\\", "/?/", True, True)
    transformation.set_pipeline(dummy_pipeline)
    transformation.apply(sigma_rule)
    assert sigma_rule.detection.detections["test"] == SigmaDetection(
        [
            SigmaDetection(
                [
                    SigmaDetectionItem("field1", [], [SigmaString("*/?/value")]),
                    SigmaDetectionItem("field2", [], [SigmaNumber(123)]),
                ]
            )
        ]
    )


def test_replace_string_backslashes(dummy_pipeline):
    sigma_rule = SigmaRule.from_dict(
        {
            "title": "Test",
            "logsource": {"category": "test"},
            "detection": {
                "test": [
                    {
                        "field1": r"backslash\\value",
                        "field2": r"backslash\\\\value",
                        "field3": r"plainwildcard\*value",
                    }
                ],
                "condition": "test",
            },
        }
    )
    transformation = ReplaceStringTransformation("value", "test")
    transformation.set_pipeline(dummy_pipeline)
    transformation.apply(sigma_rule)
    assert sigma_rule.detection.detections["test"] == SigmaDetection(
        [
            SigmaDetection(
                [
                    SigmaDetectionItem("field1", [], [SigmaString(r"backslash\\test")]),
                    SigmaDetectionItem("field2", [], [SigmaString(r"backslash\\\\test")]),
                    SigmaDetectionItem("field3", [], [SigmaString(r"plainwildcard\*test")]),
                ]
            )
        ]
    )


def test_replace_string_invalid():
    with pytest.raises(SigmaRegularExpressionError, match="Regular expression.*invalid"):
        ReplaceStringTransformation("*", "test")


def test_replace_string_correlation_rule(sigma_correlation_rule, dummy_pipeline):
    orig_correlation_rule = deepcopy(sigma_correlation_rule)
    transformation = ReplaceStringTransformation("value", "test")
    transformation.set_pipeline(dummy_pipeline)
    transformation.apply(sigma_correlation_rule)
    assert sigma_correlation_rule == orig_correlation_rule


@pytest.fixture
def map_string_transformation():
    return MapStringTransformation(
        {
            "value1": "mapped1",
            "value2": ["mapped2A", "mapped2B"],
        }
    )


def test_map_string_transformation(dummy_pipeline, sigma_rule, map_string_transformation):
    map_string_transformation.set_pipeline(dummy_pipeline)
    map_string_transformation.apply(sigma_rule)
    assert sigma_rule.detection.detections["test"] == SigmaDetection(
        [
            SigmaDetection(
                [
                    SigmaDetectionItem("field1", [], [SigmaString("mapped1")]),
                    SigmaDetectionItem(
                        "field2", [], [SigmaString("mapped2A"), SigmaString("mapped2B")]
                    ),
                    SigmaDetectionItem("field3", [], [SigmaString("value3")]),
                ]
            )
        ]
    )


def test_map_string_transformation_correlation_rule(
    dummy_pipeline, sigma_correlation_rule, map_string_transformation
):
    orig_correlation_rule = deepcopy(sigma_correlation_rule)
    map_string_transformation.set_pipeline(dummy_pipeline)
    map_string_transformation.apply(sigma_correlation_rule)
    assert sigma_correlation_rule == orig_correlation_rule


def test_regex_transformation_plain_method(dummy_pipeline):
    detection_item = SigmaDetectionItem("field", [], [SigmaString("\\te.st*va?ue")])
    transformation = RegexTransformation(method="plain")
    transformation.apply_detection_item(detection_item)
    assert detection_item.value[0] == SigmaRegularExpression("\\\\te\\.st.*va.ue")


def test_regex_transformation_empty_string(dummy_pipeline):
    detection_item = SigmaDetectionItem("field", [], [SigmaString("")])
    transformation = RegexTransformation(method="plain")
    transformation.apply_detection_item(detection_item)
    assert detection_item.value[0] == SigmaString("")


def test_regex_transformation_case_insensitive_bracket_method(dummy_pipeline):
    detection_item = SigmaDetectionItem("field", [], [SigmaString("\\tE.sT*val?ue")])
    transformation = RegexTransformation(method="ignore_case_brackets")
    transformation.apply_detection_item(detection_item)
    assert detection_item.value[0] == SigmaRegularExpression(
        "\\\\[tT][eE]\\.[sS][tT].*[vV][aA][lL].[uU][eE]"
    )


def test_regex_transformation_case_insensitive_flags_method(dummy_pipeline):
    detection_item = SigmaDetectionItem("field", [], [SigmaString("\\tE.sT*val?ue")])
    transformation = RegexTransformation(method="ignore_case_flag")
    transformation.apply_detection_item(detection_item)
    assert detection_item.value[0] == SigmaRegularExpression(
        "\\\\tE\\.sT.*val.ue", {SigmaRegularExpressionFlag.IGNORECASE}
    )


def test_regex_transformation_invalid_method():
    with pytest.raises(SigmaConfigurationError, match="Invalid method"):
        RegexTransformation(method="invalid")


def test_set_value_transformation_string():
    transformation = SetValueTransformation("testvalue")
    detection_item = SigmaDetectionItem("field", [], [SigmaString("test")])
    transformation.apply_detection_item(detection_item)
    assert detection_item.value[0] == SigmaString("testvalue")


def test_set_value_transformation_number():
    transformation = SetValueTransformation(123)
    detection_item = SigmaDetectionItem("field", [], [SigmaString("test")])
    transformation.apply_detection_item(detection_item)
    assert detection_item.value[0] == SigmaNumber(123)


def test_set_value_transformation_boolean():
    transformation = SetValueTransformation(True)
    detection_item = SigmaDetectionItem("field", [], [SigmaString("test")])
    transformation.apply_detection_item(detection_item)
    assert detection_item.value[0] == SigmaBool(True)


def test_set_value_transformation_none():
    transformation = SetValueTransformation(None)
    detection_item = SigmaDetectionItem("field", [], [SigmaString("test")])
    transformation.apply_detection_item(detection_item)
    assert detection_item.value[0] == SigmaNull()


def test_set_value_transformation_unsupported_type():
    with pytest.raises(SigmaConfigurationError, match="Unsupported value type"):
        SetValueTransformation(object())


def test_set_value_transformation_force_unsupported_type():
    with pytest.raises(SigmaConfigurationError, match="is only allowed for"):
        SetValueTransformation(None, "num")


def test_set_value_transformation_force_string():
    transformation = SetValueTransformation(123, "str")
    detection_item = SigmaDetectionItem("field", [], [SigmaString("test")])
    transformation.apply_detection_item(detection_item)
    assert detection_item.value[0] == SigmaString("123")


def test_set_value_transformation_force_number():
    transformation = SetValueTransformation("123", "num")
    detection_item = SigmaDetectionItem("field", [], [SigmaString("test")])
    transformation.apply_detection_item(detection_item)
    assert detection_item.value[0] == SigmaNumber(123)


def test_set_value_transformation_force_number_type_error():
    with pytest.raises(SigmaConfigurationError, match="can't be converted to number"):
        SetValueTransformation("test", "num")


def test_set_value_transformation_invalid_force_type():
    with pytest.raises(SigmaConfigurationError, match="Invalid force_type"):
        SetValueTransformation("test", "invalid")


def test_convert_type_transformation_num_to_str():
    transformation = ConvertTypeTransformation("str")
    detection_item = SigmaDetectionItem("field", [], [SigmaNumber(123)])
    transformation.apply_detection_item(detection_item)
    assert detection_item.value[0] == SigmaString("123")


def test_convert_type_transformation_str_to_str():
    transformation = ConvertTypeTransformation("str")
    detection_item = SigmaDetectionItem("field", [], [SigmaString("123")])
    transformation.apply_detection_item(detection_item)
    assert detection_item.value[0] == SigmaString("123")


def test_convert_type_transformation_str_to_num():
    transformation = ConvertTypeTransformation("num")
    detection_item = SigmaDetectionItem("field", [], [SigmaString("123")])
    transformation.apply_detection_item(detection_item)
    assert detection_item.value[0] == SigmaNumber(123)


def test_convert_type_transformation_num_to_num():
    transformation = ConvertTypeTransformation("num")
    detection_item = SigmaDetectionItem("field", [], [SigmaNumber(123)])
    transformation.apply_detection_item(detection_item)
    assert detection_item.value[0] == SigmaNumber(123)


def test_convert_type_transformation_str_to_num_no_number():
    transformation = ConvertTypeTransformation("num")
    detection_item = SigmaDetectionItem("field", [], [SigmaString("abc")])
    with pytest.raises(SigmaValueError, match="can't be converted to number"):
        transformation.apply_detection_item(detection_item)


def test_set_state(dummy_pipeline, sigma_rule: SigmaRule):
    transformation = SetStateTransformation("testkey", "testvalue")
    transformation.set_processing_item(
        ProcessingItem(
            transformation,
            identifier="test",
        )
    )
    transformation.set_pipeline(dummy_pipeline)
    transformation.apply(sigma_rule)
    assert dummy_pipeline.state == {"testkey": "testvalue"}
    assert sigma_rule.was_processed_by("test")


def test_set_state_correlation_rule(sigma_correlation_rule, dummy_pipeline):
    transformation = SetStateTransformation("testkey", "testvalue")
    transformation.set_processing_item(
        ProcessingItem(
            transformation,
            identifier="test",
        )
    )
    transformation.set_pipeline(dummy_pipeline)
    transformation.apply(sigma_correlation_rule)
    assert dummy_pipeline.state == {"testkey": "testvalue"}
    assert sigma_correlation_rule.was_processed_by("test")


def test_rule_failure_transformation(dummy_pipeline, sigma_rule):
    transformation = RuleFailureTransformation("Test")
    with pytest.raises(SigmaTransformationError, match="^Test$"):
        transformation.set_pipeline(dummy_pipeline)
        transformation.apply(sigma_rule)


def test_rule_failure_transformation_correlation_rule(dummy_pipeline, sigma_correlation_rule):
    transformation = RuleFailureTransformation("Test")
    with pytest.raises(SigmaTransformationError, match="^Test$"):
        transformation.set_pipeline(dummy_pipeline)
        transformation.apply(sigma_correlation_rule)


def test_detection_item_failure_transformation(dummy_pipeline, sigma_rule):
    transformation = DetectionItemFailureTransformation("Test")
    with pytest.raises(SigmaTransformationError, match="^Test$"):
        transformation.set_pipeline(dummy_pipeline)
        transformation.apply(sigma_rule)


def test_set_custom_attribute(dummy_pipeline, sigma_rule):
    transformation = SetCustomAttributeTransformation("custom_key", "custom_value")
    transformation.set_processing_item(ProcessingItem(transformation, identifier="test"))

    transformation.set_pipeline(dummy_pipeline)
    transformation.apply(sigma_rule)
    assert "custom_key" in sigma_rule.custom_attributes
    assert sigma_rule.custom_attributes["custom_key"] == "custom_value"
    assert sigma_rule.was_processed_by("test")


def test_set_custom_attribute_correlation_rule(dummy_pipeline, sigma_correlation_rule):
    transformation = SetCustomAttributeTransformation("custom_key", "custom_value")
    transformation.set_processing_item(ProcessingItem(transformation, identifier="test"))

    transformation.set_pipeline(dummy_pipeline)
    transformation.apply(sigma_correlation_rule)
    assert "custom_key" in sigma_correlation_rule.custom_attributes
    assert sigma_correlation_rule.custom_attributes["custom_key"] == "custom_value"
    assert sigma_correlation_rule.was_processed_by("test")


@pytest.fixture
def nested_pipeline_transformation():
    return NestedProcessingTransformation(
        items=[
            ProcessingItem(
                transformation=TransformationAppend(s="Test"),
                rule_condition_linking=any,
                rule_conditions=[
                    RuleConditionTrue(dummy="test-true"),
                    RuleConditionFalse(dummy="test-false"),
                ],
                identifier="test",
            )
        ],
    )


def test_nested_pipeline_transformation_from_dict(nested_pipeline_transformation, monkeypatch):
    monkeypatch.setitem(transformations, "append", TransformationAppend)
    monkeypatch.setitem(rule_conditions, "true", RuleConditionTrue)
    monkeypatch.setitem(rule_conditions, "false", RuleConditionFalse)
    assert (
        NestedProcessingTransformation.from_dict(
            {
                "items": [
                    {
                        "id": "test",
                        "rule_conditions": [
                            {"type": "true", "dummy": "test-true"},
                            {"type": "false", "dummy": "test-false"},
                        ],
                        "rule_cond_op": "or",
                        "type": "append",
                        "s": "Test",
                    }
                ],
            }
        )
        == nested_pipeline_transformation
    )


def test_nested_pipeline_transformation_from_yaml(nested_pipeline_transformation, monkeypatch):
    monkeypatch.setitem(transformations, "append", TransformationAppend)
    monkeypatch.setitem(rule_conditions, "true", RuleConditionTrue)
    monkeypatch.setitem(rule_conditions, "false", RuleConditionFalse)
    assert (
        ProcessingPipeline.from_yaml(
            """
        name: Test
        priority: 100
        transformations:
            - type: nest
              items:
              - id: test
                type: append
                s: Test
                rule_conditions:
                - type: "true"
                  dummy: test-true
                - type: "false"
                  dummy: test-false
                rule_cond_op: or
        """
        )
        == ProcessingPipeline(
            name="Test",
            priority=100,
            items=[ProcessingItem(nested_pipeline_transformation)],
        )
    )


def test_nested_pipeline_transformation_from_dict_apply(
    dummy_pipeline, sigma_rule, nested_pipeline_transformation
):
    nested_pipeline_transformation.set_pipeline(dummy_pipeline)
    nested_pipeline_transformation.apply(sigma_rule)
    assert sigma_rule.title == "TestTest"
    assert sigma_rule.was_processed_by("test")


def test_nested_pipeline_transformation_no_items():
    with pytest.raises(SigmaConfigurationError, match="requires an 'items' key"):
        NestedProcessingTransformation.from_dict({"test": "fails"})


def test_transformation_identifier_completeness():
    classes_with_identifiers = transformations.values()

    def class_filter(c):
        return inspect.isclass(c) and not inspect.isabstract(c) and issubclass(c, Transformation)

    for cls in inspect.getmembers(transformations_module, class_filter):
        assert cls[1] in classes_with_identifiers


@pytest.fixture
def hashes_transformation():
    return HashesFieldsDetectionItemTransformation(
        valid_hash_algos=["MD5", "SHA1", "SHA256", "SHA512"],
        field_prefix="File",
        drop_algo_prefix=False,
    )


def test_hashes_transformation_single_hash(hashes_transformation):
    detection_item = SigmaDetectionItem(
        "Hashes", [], [SigmaString("SHA1=5F1CBC3D99558307BC1250D084FA968521482025")]
    )
    result = hashes_transformation.apply_detection_item(detection_item)
    assert isinstance(result, SigmaDetection)
    assert len(result.detection_items) == 1
    assert result.detection_items[0].field == "FileSHA1"
    assert result.detection_items[0].value == [
        SigmaString("5F1CBC3D99558307BC1250D084FA968521482025")
    ]


def test_hashes_transformation_multiple_hashes(hashes_transformation):
    detection_item = SigmaDetectionItem(
        "Hashes",
        [],
        [
            SigmaString("SHA1=5F1CBC3D99558307BC1250D084FA968521482025"),
            SigmaString("MD5=987B65CD9B9F4E9A1AFD8F8B48CF64A7"),
        ],
    )
    result = hashes_transformation.apply_detection_item(detection_item)
    assert isinstance(result, SigmaDetection)
    assert len(result.detection_items) == 2
    assert result.detection_items[0].field == "FileSHA1"
    assert result.detection_items[0].value == [
        SigmaString("5F1CBC3D99558307BC1250D084FA968521482025")
    ]
    assert result.detection_items[1].field == "FileMD5"
    assert result.detection_items[1].value == [SigmaString("987B65CD9B9F4E9A1AFD8F8B48CF64A7")]
    assert result.item_linking == ConditionOR


def test_hashes_transformation_drop_algo_prefix():
    transformation = HashesFieldsDetectionItemTransformation(
        valid_hash_algos=["MD5", "SHA1", "SHA256", "SHA512"],
        field_prefix="File",
        drop_algo_prefix=True,
    )
    detection_item = SigmaDetectionItem(
        "Hashes", [], [SigmaString("SHA1=5F1CBC3D99558307BC1250D084FA968521482025")]
    )
    result = transformation.apply_detection_item(detection_item)
    assert isinstance(result, SigmaDetection)
    assert len(result.detection_items) == 1
    assert result.detection_items[0].field == "File"
    assert result.detection_items[0].value == [
        SigmaString("5F1CBC3D99558307BC1250D084FA968521482025")
    ]


def test_hashes_transformation_invalid_hash(hashes_transformation):
    detection_item = SigmaDetectionItem("Hashes", [], [SigmaString("INVALID=123456")])
    with pytest.raises(Exception, match="No valid hash algo found"):
        hashes_transformation.apply_detection_item(detection_item)


def test_hashes_transformation_mixed_valid_invalid(hashes_transformation):
    detection_item = SigmaDetectionItem(
        "Hashes",
        [],
        [
            SigmaString("SHA1=5F1CBC3D99558307BC1250D084FA968521482025"),
            SigmaString("INVALID=123456"),
            SigmaString("MD5=987B65CD9B9F4E9A1AFD8F8B48CF64A7"),
        ],
    )
    result = hashes_transformation.apply_detection_item(detection_item)
    assert isinstance(result, SigmaDetection)
    assert len(result.detection_items) == 2
    assert result.detection_items[0].field == "FileSHA1"
    assert result.detection_items[0].value == [
        SigmaString("5F1CBC3D99558307BC1250D084FA968521482025")
    ]
    assert result.detection_items[1].field == "FileMD5"
    assert result.detection_items[1].value == [SigmaString("987B65CD9B9F4E9A1AFD8F8B48CF64A7")]


def test_hashes_transformation_auto_detect_hash_type(hashes_transformation):
    detection_item = SigmaDetectionItem(
        "Hashes",
        [],
        [
            SigmaString("5F1CBC3D99558307BC1250D084FA968521482025"),  # SHA1
            SigmaString("987B65CD9B9F4E9A1AFD8F8B48CF64A7"),  # MD5
            SigmaString("A" * 64),  # SHA256
            SigmaString("B" * 128),  # SHA512
        ],
    )
    result = hashes_transformation.apply_detection_item(detection_item)
    assert isinstance(result, SigmaDetection)
    assert len(result.detection_items) == 4
    assert result.detection_items[0].field == "FileSHA1"
    assert result.detection_items[1].field == "FileMD5"
    assert result.detection_items[2].field == "FileSHA256"
    assert result.detection_items[3].field == "FileSHA512"


def test_hashes_transformation_pipe_separator(hashes_transformation):
    detection_item = SigmaDetectionItem(
        "Hashes", [], [SigmaString("SHA1|5F1CBC3D99558307BC1250D084FA968521482025")]
    )
    result = hashes_transformation.apply_detection_item(detection_item)
    assert isinstance(result, SigmaDetection)
    assert len(result.detection_items) == 1
    assert result.detection_items[0].field == "FileSHA1"
    assert result.detection_items[0].value == [
        SigmaString("5F1CBC3D99558307BC1250D084FA968521482025")
    ]<|MERGE_RESOLUTION|>--- conflicted
+++ resolved
@@ -24,6 +24,7 @@
     IncludeFieldCondition,
     RuleContainsDetectionItemCondition,
     RuleProcessingItemAppliedCondition,
+    rule_conditions,
 )
 from sigma.processing.pipeline import ProcessingItem, ProcessingPipeline
 from sigma.processing.transformations import (
@@ -51,22 +52,8 @@
     SetValueTransformation,
     Transformation,
     ValueListPlaceholderTransformation,
-<<<<<<< HEAD
     WildcardPlaceholderTransformation,
     transformations,
-=======
-    QueryExpressionPlaceholderTransformation,
-    ReplaceStringTransformation,
-    HashesFieldsDetectionItemTransformation,
-)
-from sigma.processing.pipeline import ProcessingPipeline, ProcessingItem
-from sigma.processing.conditions import (
-    FieldNameProcessingItemAppliedCondition,
-    IncludeFieldCondition,
-    RuleContainsDetectionItemCondition,
-    RuleProcessingItemAppliedCondition,
-    rule_conditions,
->>>>>>> aa8719a7
 )
 from sigma.processing.transformations.base import ConditionTransformation
 from sigma.rule import SigmaDetection, SigmaDetectionItem, SigmaLogSource, SigmaRule
