name: Test
on:
  push:
    branches: ["*"]
  pull_request:
    branches: ["*"]
  workflow_dispatch:

jobs:
  test:
    strategy:
      matrix:
<<<<<<< HEAD
        os: ["ubuntu-20.04", "windows-2019", "macos-14"]
        python-version: ["3.8", "3.9", "3.10", "3.11", "3.12"]
=======
        os: ["ubuntu-24.04", "windows-2022", "macos-14"]
        python-version: ["3.9", "3.10", "3.11", "3.12", "3.13"]
>>>>>>> c62c0435
    runs-on: ${{ matrix.os }}
    steps:
      - uses: actions/checkout@v4
      - name: Install Poetry
        run: pipx install poetry
      - name: Set up Python
        uses: actions/setup-python@v5
        with:
          python-version: ${{ matrix.python-version }}
          cache: poetry
      - name: Install dependencies
        run: poetry install
      - name: Lint with black
        run: poetry run black --check .
      - name: Run tests
        run: poetry run pytest --cov=sigma --cov-report term --cov-report xml:cov.xml -vv
      - name: Store coverage for badge
        if: ${{ runner.os == 'Linux' }}
        run: poetry run python print-coverage.py >> $GITHUB_ENV
      - name: Create coverage badge
        if: ${{ github.repository == 'SigmaHQ/pySigma' && github.event_name == 'push' && runner.os == 'Linux' }}
        uses: schneegans/dynamic-badges-action@v1.7.0
        with:
          auth: ${{ secrets.GIST_SECRET }}
          gistID: 11b31b4f709b6dc54a30d5203e8fe0ee
          filename: SigmaHQ-pySigma-coverage.json
          label: Coverage
          message: ${{ env.COVERAGE }}
          color: ${{ env.COVERAGE_COLOR }}<|MERGE_RESOLUTION|>--- conflicted
+++ resolved
@@ -10,13 +10,8 @@
   test:
     strategy:
       matrix:
-<<<<<<< HEAD
-        os: ["ubuntu-20.04", "windows-2019", "macos-14"]
-        python-version: ["3.8", "3.9", "3.10", "3.11", "3.12"]
-=======
         os: ["ubuntu-24.04", "windows-2022", "macos-14"]
         python-version: ["3.9", "3.10", "3.11", "3.12", "3.13"]
->>>>>>> c62c0435
     runs-on: ${{ matrix.os }}
     steps:
       - uses: actions/checkout@v4
