--- conflicted
+++ resolved
@@ -109,13 +109,9 @@
 
 
 class FieldnameLogsourceValidator(SigmaRuleValidator):
-<<<<<<< HEAD
     """Identify usage of invalid field names in the log source."""
 
-    def validate(self, rule: SigmaRule) -> List[SigmaValidationIssue]:
-=======
     def validate(self, rule: Union[SigmaRule, SigmaCorrelationRule]) -> List[SigmaValidationIssue]:
->>>>>>> 67be64ca
         if isinstance(rule, SigmaRule) and rule.logsource.custom_attributes:
             return [
                 FieldnameLogsourceIssue(rules=[rule], fieldname=name)
